--- conflicted
+++ resolved
@@ -69,22 +69,6 @@
             # Try the simple case first (well-formed HTML)
             title_string = title_tag.string
             if isinstance(title_string, str):
-<<<<<<< HEAD
-                simple_title = title_string.strip()
-                if simple_title and '<' not in simple_title and '\n' not in simple_title:
-                    return simple_title
-
-            # Handle malformed HTML where title captures stray markup/text.
-            raw_text = title_tag.get_text().strip()
-            if raw_text:
-                cleaned_text = raw_text
-                if '<' in cleaned_text:
-                    cleaned_text = cleaned_text.split('<', 1)[0].strip()
-                if '\n' in cleaned_text:
-                    cleaned_text = cleaned_text.split('\n', 1)[0].strip()
-                if cleaned_text:
-                    return cleaned_text
-=======
                 title = title_string.strip()
                 if title:
                     cleaned_title = title.split('\n')[0].strip().split('<')[0].strip()
@@ -101,7 +85,6 @@
                     clean_first_line = first_line.split('<')[0].strip()
                     if clean_first_line:
                         return clean_first_line
->>>>>>> 5592f818
         return None
 
     def _find_preview_image(
