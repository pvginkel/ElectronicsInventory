--- conflicted
+++ resolved
@@ -1,246 +1,150 @@
-<<<<<<< HEAD
-# Plan Review — Guidance for LLM (single-pass, adversarial)
-
-**Purpose.** Perform a one-shot, thorough plan review that surfaces real risks without relying on follow-up prompts. Write the results to:
-`docs/features/<FEATURE>/plan_review.md`.
-
-**References (normative).**
-
-* `@docs/commands/plan_feature.md`
-* `@docs/product_brief.md`
-* `@AGENTS.md`
-* Electronics Inventory Backend Development Guidelines (this doc set)
-* (optional) other docs the user links
-
-**Ignore**: minor implementation nits (imports, exact message text, small style, variable names). Assume a competent developer will handle those.
-
----
-
-## What to produce (write to `plan_review.md`)
-
-Use these headings (free-form prose inside each, but **quote evidence** with file + line ranges).
-
-### 1) Summary & Decision
-
-* One paragraph on readiness.
-* **Decision:** `GO` | `GO-WITH-CONDITIONS` | `NO-GO` (brief reason).
-
-### 2) Conformance & Fit (with evidence)
-
-* **Conformance to refs**: pass/fail with 1–3 quoted snippets per ref (product brief scope, feature planning checklist, agent responsibilities, backend layering rules).
-* **Fit with codebase**: name concrete modules/services/models/migrations; quote plan lines that assume them (e.g., `PartService`, service container wiring, Alembic revisions, metrics integration).
-
-### 3) Open Questions & Ambiguities
-
-* Bullet list; each item includes: why it matters + what answer would change (e.g., schema shape, transaction boundaries, shutdown behavior, metrics cardinality).
-
-### 4) Deterministic Backend Coverage (new/changed behavior only)
-
-For each new or changed user-visible backend behavior (API route, service operation, CLI command, background task):
-
-* **Scenarios** (Given/When/Then) – point to `pytest` suites covering API/service/migration paths.
-* **Instrumentation** – metrics/logging/alerts that prove observability (e.g., `MetricsService`, structured logs).
-* **Persistence hooks** – migrations, seed data updates, S3/storage flows, shutdown coordination, dependency-injector wiring.
-
-> If any behavior lacks one of the three, mark **Major** and reference the missing piece.
-
-### 5) **Adversarial Sweep (must find ≥3 credible issues or declare why none exist)**
-
-Deliberately try to break the plan. Prefer issues that would survive to runtime (schema drift, transaction misuse, DI misconfig, metrics regressions).
-For each issue, provide:
-
-* **[ID] Severity — Title**
-  **Evidence:** file:lines quotes (plan + relevant ref).
-  **Why it matters:** concrete user/system impact.
-  **Fix suggestion:** minimal change to `plan.md`.
-  **Confidence:** High/Medium/Low.
-
-> If you claim “no credible issues,” write a short proof: which invariants you checked and the evidence that each holds.
-
-### 6) **Derived-Value & Persistence Invariants (table)**
-
-List every derived variable that influences **storage, cleanup, or cross-context state** (database rows, S3 artifacts, cached metrics, shutdown waiters). At least 3 rows or “none; proof”.
-
-| Derived value | Source dataset (filtered/unfiltered) | Write/cleanup it triggers | Guard conditions | Invariant that must hold | Evidence (file:lines) |
-| ------------- | ------------------------------------ | ------------------------- | ---------------- | ------------------------ | --------------------- |
-
-*(Example rows: computed inventory counts driving deletes, filtered selections used for quantity history rewrites, metrics snapshots that purge data.)*
-
-> If any row uses a **filtered** view to drive a **persistent** write/cleanup, flag **Major** unless justified.
-
-### 7) Risks & Mitigations (top 3)
-
-Short bullets linking to the above evidence (e.g., migration ordering risks, race conditions, metrics blow-up).
-
-### 8) Confidence
-
-High/Medium/Low + one sentence why (experience with similar changes, coverage gaps, etc.).
-
----
-
-## Severity (keep it simple)
-
-* **Blocker:** Misalignment with product brief, schema/test data drift, or untestable/undefined core behavior → tends to `NO-GO`.
-* **Major:** Fit-with-codebase risks, missing coverage/migration/test data updates, ambiguous requirements affecting scope → often `GO-WITH-CONDITIONS`.
-* **Minor:** Clarifications that don’t block implementation.
-
----
-
-## Review method (how to think)
-
-1. **Assume wrong until proven**: hunt for violations of layering (API vs. service), transaction safety, test coverage, data lifecycle, metrics, shutdown coordination.
-2. **Quote evidence**: every claim or closure needs file:line quotes from the plan (and refs). Flag when refs contradict plan assumptions.
-3. **Focus on invariants**: ensure filtering, batching, or async work doesn’t corrupt inventory state, leave hanging migrations, or orphan S3 blobs/test data.
-4. **Coverage is explicit**: if behavior is new/changed, require pytest scenarios, metrics instrumentation, and persistence hooks; reject “we’ll test later”.
-=======
-# Plan Review — Guidance for LLM (single-pass, adversarial)
-
-**Purpose.** Perform a one-shot, thorough plan review that surfaces real risks without relying on follow-up prompts. Write the results to:
-`docs/features/<FEATURE>/plan_review.md`.
-
-**References (normative).**
-
-* `@docs/commands/plan_feature.md`
-* `@docs/product_brief.md`
-* `@AGENTS.md`
-* Electronics Inventory Backend Development Guidelines (this doc set)
-* (optional) other docs the user links
-
-**Ignore**: minor implementation nits (imports, exact message text, small style, variable names). Assume a competent developer will handle those.
-
-**LLM instructions**
-Output snippets are marked by XML brackets. The XML brackets are not to be included in the end result.
-
-Assuming the template <output_template>:
-
-```
-<output_template>
-The answer is <value>
-</output_template>
-```
-
-The final document will contain the following output only:
-
-```
-The answer is 42
-```
-
----
-
-## What to produce (write to `plan_review.md`)
-
-Use these headings (free-form prose inside each, but **quote evidence** with file + line ranges).
-
-### 1) Summary & Decision
-Provide an overall readiness assessment and verdict, using `<plan_review_summary_template>` to anchor the evidence and decision.
-
-<plan_review_summary_template>
-**Readiness**
-<single paragraph assessing plan readiness>
-
-**Decision**
-`GO` | `GO-WITH-CONDITIONS` | `NO-GO` — <brief reason tied to evidence>
-</plan_review_summary_template>
-
-### 2) Conformance & Fit (with evidence)
-Evaluate how the plan honors the governing references and meshes with the existing codebase. Summarize the results with `<plan_conformance_fit_template>`.
-
-<plan_conformance_fit_template>
-**Conformance to refs**
-- `<reference>` — Pass/Fail — `plan_path:lines` — <quote>
-- ...
-
-**Fit with codebase**
-- `<module/service>` — `plan_path:lines` — <assumption or gap>
-- ...
-</plan_conformance_fit_template>
-
-### 3) Open Questions & Ambiguities
-List unanswered questions, emphasizing the impact of each and the decision that hinges on it. Capture them with `<open_question_template>`.
-
-<open_question_template>
-- Question: <uncertainty to resolve>
-- Why it matters: <impact on implementation or scope>
-- Needed answer: <what information unlocks progress>
-</open_question_template>
-
-### 4) Deterministic Backend Coverage (new/changed behavior only)
-For each new or changed backend behavior, document the scenarios, observability, and persistence hooks that will validate it. Employ `<plan_coverage_template>` to note any gaps; missing elements should be escalated as **Major**.
-
-<plan_coverage_template>
-- Behavior: <API/service/CLI/background task>
-- Scenarios:
-  - Given <context>, When <action>, Then <outcome> (`tests/path::test_name`)
-- Instrumentation: <metrics/logging/alerts expected>
-- Persistence hooks: <migrations/test data/DI wiring/storage updates>
-- Gaps: <missing element if any>
-- Evidence: <plan_path:lines or reference doc>
-</plan_coverage_template>
-
-### 5) **Adversarial Sweep (must find ≥3 credible issues or declare why none exist)**
-Stress-test the plan by targeting failure modes that would surface in implementation. Record each issue with `<finding_template>`, or—if no credible issues remain—log the attempted checks and justification via `<adversarial_proof_template>`.
-
-<finding_template>
-**Severity — Title**
-**Evidence:** `plan_path:lines` (+ refs) — <quote>
-**Why it matters:** <impact>
-**Fix suggestion:** <minimal plan change>
-**Confidence:** <High / Medium / Low>
-</finding_template>
-
-<adversarial_proof_template>
-- Checks attempted: <targeted invariants or fault lines>
-- Evidence: <plan_path:lines or referenced sections>
-- Why the plan holds: <reason the risk is closed>
-</adversarial_proof_template>
-
-### 6) **Derived-Value & Persistence Invariants (stacked entries)**
-Document derived values that affect storage, cleanup, or cross-context state, providing at least three entries or a justified “none; proof.” Populate `<derived_value_template>` for each.
-
-<derived_value_template>
-- Derived value: <name>
-  - Source dataset: <filtered/unfiltered inputs>
-  - Write / cleanup triggered: <persistence actions>
-  - Guards: <conditions or feature flags>
-  - Invariant: <statement that must hold>
-  - Evidence: <plan_path:lines or reference doc>
-</derived_value_template>
-
-*(Example: “Box occupancy percentage” derived from filtered `part_locations` drives storage cleanup; guard with transaction-level check to avoid orphaning.)*
-
-> If an entry uses a **filtered** view to drive a **persistent** write/cleanup without guards, flag **Major** unless fully justified.
-
-### 7) Risks & Mitigations (top 3)
-Summarize the top plan-level risks and expected mitigations, grounding each in cited evidence. Use `<risk_template>` for consistency.
-
-<risk_template>
-- Risk: <description tied to plan evidence>
-- Mitigation: <action or clarification needed>
-- Evidence: <plan_path:lines or referenced ref>
-</risk_template>
-
-### 8) Confidence
-State your confidence in the plan and the reasoning behind it, using `<confidence_template>` to keep the statement concise.
-
-<confidence_template>Confidence: <High / Medium / Low> — <one-sentence rationale></confidence_template>
-
----
-
-## Severity (keep it simple)
-
-* **Blocker:** Misalignment with product brief, schema/test data drift, or untestable/undefined core behavior → tends to `NO-GO`.
-* **Major:** Fit-with-codebase risks, missing coverage/migration/test data updates, ambiguous requirements affecting scope → often `GO-WITH-CONDITIONS`.
-* **Minor:** Clarifications that don’t block implementation.
-
----
-
-## Review method (how to think)
-
-1. **Assume wrong until proven**: hunt for violations of layering (API vs. service), transaction safety, test coverage, data lifecycle, metrics, shutdown coordination.
-2. **Quote evidence**: every claim or closure needs file:line quotes from the plan (and refs). Flag when refs contradict plan assumptions.
-3. **Focus on invariants**: ensure filtering, batching, or async work doesn’t corrupt inventory state, leave hanging migrations, or orphan S3 blobs/test data.
-4. **Coverage is explicit**: if behavior is new/changed, require pytest scenarios, metrics instrumentation, and persistence hooks; reject “we’ll test later”.
-
-## Final check
-All XML template demarcation tags have been removed and all XML tags inside template output has been replaced with an actual value.
->>>>>>> 5592f818
+# Plan Review — Guidance for LLM (single-pass, adversarial)
+
+**Purpose.** Perform a one-shot, thorough plan review that surfaces real risks without relying on follow-up prompts. Write the results to:
+`docs/features/<FEATURE>/plan_review.md`.
+
+**References (normative).**
+
+* `@docs/commands/plan_feature.md`
+* `@docs/product_brief.md`
+* `@AGENTS.md`
+* Electronics Inventory Backend Development Guidelines (this doc set)
+* (optional) other docs the user links
+
+**Ignore**: minor implementation nits (imports, exact message text, small style, variable names). Assume a competent developer will handle those.
+
+**LLM instructions**
+Output snippets are marked by XML brackets. The XML brackets are not to be included in the end result.
+
+Assuming the template <output_template>:
+
+```
+<output_template>
+The answer is <value>
+</output_template>
+```
+
+The final document will contain the following output only:
+
+```
+The answer is 42
+```
+
+---
+
+## What to produce (write to `plan_review.md`)
+
+Use these headings (free-form prose inside each, but **quote evidence** with file + line ranges).
+
+### 1) Summary & Decision
+Provide an overall readiness assessment and verdict, using `<plan_review_summary_template>` to anchor the evidence and decision.
+
+<plan_review_summary_template>
+**Readiness**
+<single paragraph assessing plan readiness>
+
+**Decision**
+`GO` | `GO-WITH-CONDITIONS` | `NO-GO` — <brief reason tied to evidence>
+</plan_review_summary_template>
+
+### 2) Conformance & Fit (with evidence)
+Evaluate how the plan honors the governing references and meshes with the existing codebase. Summarize the results with `<plan_conformance_fit_template>`.
+
+<plan_conformance_fit_template>
+**Conformance to refs**
+- `<reference>` — Pass/Fail — `plan_path:lines` — <quote>
+- ...
+
+**Fit with codebase**
+- `<module/service>` — `plan_path:lines` — <assumption or gap>
+- ...
+</plan_conformance_fit_template>
+
+### 3) Open Questions & Ambiguities
+List unanswered questions, emphasizing the impact of each and the decision that hinges on it. Capture them with `<open_question_template>`.
+
+<open_question_template>
+- Question: <uncertainty to resolve>
+- Why it matters: <impact on implementation or scope>
+- Needed answer: <what information unlocks progress>
+</open_question_template>
+
+### 4) Deterministic Backend Coverage (new/changed behavior only)
+For each new or changed backend behavior, document the scenarios, observability, and persistence hooks that will validate it. Employ `<plan_coverage_template>` to note any gaps; missing elements should be escalated as **Major**.
+
+<plan_coverage_template>
+- Behavior: <API/service/CLI/background task>
+- Scenarios:
+  - Given <context>, When <action>, Then <outcome> (`tests/path::test_name`)
+- Instrumentation: <metrics/logging/alerts expected>
+- Persistence hooks: <migrations/test data/DI wiring/storage updates>
+- Gaps: <missing element if any>
+- Evidence: <plan_path:lines or reference doc>
+</plan_coverage_template>
+
+### 5) **Adversarial Sweep (must find ≥3 credible issues or declare why none exist)**
+Stress-test the plan by targeting failure modes that would surface in implementation. Record each issue with `<finding_template>`, or—if no credible issues remain—log the attempted checks and justification via `<adversarial_proof_template>`.
+
+<finding_template>
+**Severity — Title**
+**Evidence:** `plan_path:lines` (+ refs) — <quote>
+**Why it matters:** <impact>
+**Fix suggestion:** <minimal plan change>
+**Confidence:** <High / Medium / Low>
+</finding_template>
+
+<adversarial_proof_template>
+- Checks attempted: <targeted invariants or fault lines>
+- Evidence: <plan_path:lines or referenced sections>
+- Why the plan holds: <reason the risk is closed>
+</adversarial_proof_template>
+
+### 6) **Derived-Value & Persistence Invariants (stacked entries)**
+Document derived values that affect storage, cleanup, or cross-context state, providing at least three entries or a justified “none; proof.” Populate `<derived_value_template>` for each.
+
+<derived_value_template>
+- Derived value: <name>
+  - Source dataset: <filtered/unfiltered inputs>
+  - Write / cleanup triggered: <persistence actions>
+  - Guards: <conditions or feature flags>
+  - Invariant: <statement that must hold>
+  - Evidence: <plan_path:lines or reference doc>
+</derived_value_template>
+
+*(Example: “Box occupancy percentage” derived from filtered `part_locations` drives storage cleanup; guard with transaction-level check to avoid orphaning.)*
+
+> If an entry uses a **filtered** view to drive a **persistent** write/cleanup without guards, flag **Major** unless fully justified.
+
+### 7) Risks & Mitigations (top 3)
+Summarize the top plan-level risks and expected mitigations, grounding each in cited evidence. Use `<risk_template>` for consistency.
+
+<risk_template>
+- Risk: <description tied to plan evidence>
+- Mitigation: <action or clarification needed>
+- Evidence: <plan_path:lines or referenced ref>
+</risk_template>
+
+### 8) Confidence
+State your confidence in the plan and the reasoning behind it, using `<confidence_template>` to keep the statement concise.
+
+<confidence_template>Confidence: <High / Medium / Low> — <one-sentence rationale></confidence_template>
+
+---
+
+## Severity (keep it simple)
+
+* **Blocker:** Misalignment with product brief, schema/test data drift, or untestable/undefined core behavior → tends to `NO-GO`.
+* **Major:** Fit-with-codebase risks, missing coverage/migration/test data updates, ambiguous requirements affecting scope → often `GO-WITH-CONDITIONS`.
+* **Minor:** Clarifications that don’t block implementation.
+
+---
+
+## Review method (how to think)
+
+1. **Assume wrong until proven**: hunt for violations of layering (API vs. service), transaction safety, test coverage, data lifecycle, metrics, shutdown coordination.
+2. **Quote evidence**: every claim or closure needs file:line quotes from the plan (and refs). Flag when refs contradict plan assumptions.
+3. **Focus on invariants**: ensure filtering, batching, or async work doesn’t corrupt inventory state, leave hanging migrations, or orphan S3 blobs/test data.
+4. **Coverage is explicit**: if behavior is new/changed, require pytest scenarios, metrics instrumentation, and persistence hooks; reject “we’ll test later”.
+
+## Final check
+All XML template demarcation tags have been removed and all XML tags inside template output has been replaced with an actual value.