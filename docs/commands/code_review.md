--- conflicted
+++ resolved
@@ -1,300 +1,187 @@
-<<<<<<< HEAD
-# Code Review — Backend Guidance for LLM (single-pass, adversarial)
-
-**Purpose.** Perform a one-shot, thorough backend code review that *proves* readiness (or surfaces real risks) without relying on multi-iteration follow-ups. Write the results to:
-`docs/features/<FEATURE>/code_review.md`.
-
-**Inputs**
-- The feature branch or repo snapshot under review.
-- The related plan (`plan.md`) at the same revision (if available).
-- The exact code changes (commit range or diff). Refuse to review if this information is missing.
-
-**Ignore (out of scope)**
-Minor cosmetic nits a competent developer would auto-fix: exact log wording, trivial import shuffles, minor formatting, variable naming bikeshedding.
-
----
-
-## What to produce (section layout for `code_review.md`)
-Use these headings. Inside each, free-form prose is fine, but **quote evidence** with `path:line-range` and a short snippet.
-
-### 1) Summary & Decision
-- One paragraph on overall readiness.
-- **Decision:** `GO` | `GO-WITH-CONDITIONS` | `NO-GO` (brief reason).
-
-### 2) Conformance to Plan (with evidence)
-- Show where the code implements the plan’s key behaviors (quote both code and plan).
-- Call out plan items that are unimplemented, implemented differently, or missing critical pieces (migrations, service wiring, test data updates).
-
-### 3) Correctness — Findings (ranked)
-For each issue, provide:
-- **[ID] Severity — Title**  
-  **Evidence:** `file:lines` + short snippet.  
-  **Why it matters:** concrete user/system impact (data loss, transaction breakage, DI miswire, metrics regression).  
-  **Fix suggestion:** minimal viable change (be specific).  
-  **Confidence:** High/Medium/Low.
-
-> **No-bluff rule:** For every **Blocker** or **Major**, include either (a) a runnable test sketch (pytest/service/API) or (b) step-by-step logic showing the failure (e.g., missing flush before S3 upload, `scalar_one_or_none()` returning `None`). Otherwise downgrade or move to *Questions*.
-
-Severity:
-- **Blocker** = violates product intent, corrupts or loses data, breaks migrations or DI wiring, untestable core flow → typically `NO-GO`.
-- **Major** = correctness risk, API/contract mismatch, ambiguous behavior affecting scope, migration/test data drift → often `GO-WITH-CONDITIONS`.
-- **Minor** = non-blocking clarity/ergonomics.
-
-### 4) Over-Engineering & Refactoring Opportunities
-- Flag hotspots with unnecessary abstraction, copy-paste logic, or services growing beyond single responsibility.
-- Suggest the smallest refactor (split service method, share helper, collapse schema duplication) and why it pays off (testability, smaller diffs).
-
-### 5) Style & Consistency
-- Note only substantive inconsistencies that hinder maintenance (mixed transaction patterns, diverging error handling, metrics usage).
-- Point to representative examples; avoid exhaustive style audits.
-
-### 6) Tests & Deterministic Coverage (new/changed behavior only)
-For each new or changed backend behavior (API route, service method, migration, CLI command, background task):
-- **Scenario(s)**: “Given/When/Then …” tied to specific `pytest` tests.
-- **Test hooks**: fixtures, dependency-injector providers, stable dataset references (`app/data/test_data/`), or helper utilities.
-- **Gaps**: highlight missing cases (edge constraints, rollback paths, negative tests, metrics assertions, shutdown behavior).
-
-If behavior lacks scenarios **or** stable hooks, mark **Major** and propose the minimal tests.
-
-### 7) **Adversarial Sweep (must attempt ≥3 credible failures or justify none)**
-Attack likely backend fault lines:
-- Derived state ↔ persistence: filtered queries driving deletes, quantity recomputations, S3 cleanups.
-- Transactions/session usage: missing `flush()`, partial commits, lack of rollback on exception.
-- Dependency injection: providers not wired, services missing metrics/shutdown dependencies.
-- Migrations/test data: schema drift, missing Alembic revision, dataset not updated.
-- Observability: counters never incremented, timers using `time.time()`, missing shutdown hooks.
-
-Report each issue in the Section 3 format (ID, severity, evidence, fix, confidence).  
-If none found, write a short proof of what you tested and why the code held up.
-
-### 8) Invariants Checklist (table)
-Document critical invariants the code must maintain. Fill at least 3 rows or justify “none”.
-
-| Invariant | Where enforced | How it could fail | Current protection | Evidence (file:lines) |
-|---|---|---|---|---|
-| Inventory quantity history remains consistent after updates | ... | Transaction commits without history row | Service ensures atomic insert | `path:lines` |
-
-> If a row shows filtered/derived state driving a persistent write/cleanup without a guard, that’s at least **Major**.
-
-### 9) Questions / Needs-Info
-- Q1 — why it matters and what answer would change.
-- Q2 — …
-
-### 10) Risks & Mitigations (top 3)
-- R1 — risk → mitigation (link to issues/findings).
-
-### 11) Confidence
-High/Medium/Low with one-sentence rationale.
-
----
-
-## Method (how to think)
-1) **Assume wrong until proven**: stress transactions, DI wiring, migrations, and test data updates.  
-2) **Quote evidence**: every claim includes `file:lines` (and plan refs when applicable).  
-3) **Be diff-aware**: focus on changed code first, but validate touchpoints (models, schemas, services, API, tests, metrics).  
-4) **Prefer minimal fixes**: propose the smallest change that closes the risk (e.g., add `selectinload`, add negative test, wire provider).  
-5) **Don’t self-certify**: never claim “fixed”; suggest patches or tests.
-
----
-
-## Backend specifics to keep in mind
-- Layering: API endpoints stay thin, services own business logic, models stay declarative.
-- SQLAlchemy sessions: proper `flush`, transaction scope, rollback on error, avoid leaking sessions.
-- Migrations & seed data: every schema change needs Alembic revision and updated `app/data/test_data/` where relevant.
-- Metrics & shutdown: integrate with `MetricsService` and `ShutdownCoordinator` when background work/logging is added.
-- Storage integrations: S3 operations after DB flush, cleanup best-effort on delete paths.
-- Observability: typed exceptions, `handle_api_errors`, ruff/mypy compliance, deterministic tests.
-
----
-
-## Stop condition
-If **Blocker/Major** is empty and tests/coverage are adequate, recommend **GO**; otherwise **GO-WITH-CONDITIONS** or **NO-GO** with the minimal changes needed for **GO**.
-=======
-# Code Review — Backend Guidance for LLM (single-pass, adversarial)
-
-**Purpose.** Perform a one-shot, thorough backend code review that *proves* readiness (or surfaces real risks) without relying on multi-iteration follow-ups. Write the results to:
-`docs/features/<FEATURE>/code_review.md`.
-
-**Inputs**
-- The feature branch or repo snapshot under review.
-- The related plan (`plan.md`) at the same revision (if available).
-- The exact code changes (commit range or diff). Refuse to review if this information is missing.
-
-**Ignore (out of scope)**
-Minor cosmetic nits a competent developer would auto-fix: exact log wording, trivial import shuffles, minor formatting, variable naming bikeshedding.
-
-**LLM instructions**
-Output snippets are marked by XML brackets. The XML brackets are not to be included in the end result.
-
-Assuming the template <output_template>:
-
-```
-<output_template>
-The answer is <value>
-</output_template>
-```
-
-The final document will contain the following output only:
-
-```
-The answer is 42
-```
-
----
-
-## What to produce (section layout for `code_review.md`)
-Use these headings. Inside each, free-form prose is fine, but **quote evidence** with `path:line-range` and a short snippet.
-
-### 1) Summary & Decision
-Capture overall readiness and the review verdict. Use `<review_summary_template>` to keep the summary tight and evidence-linked.
-
-<review_summary_template>
-**Readiness**
-<single paragraph on overall readiness>
-
-**Decision**
-`GO` | `GO-WITH-CONDITIONS` | `NO-GO` — <brief reason tied to evidence>
-</review_summary_template>
-
-### 2) Conformance to Plan (with evidence)
-Explain how the implementation maps to the approved plan, and flag any deviations or missing deliverables. Structure the comparison with `<plan_conformance_template>`.
-
-<plan_conformance_template>
-**Plan alignment**
-- `<plan section>` ↔ `code_path:lines` — <snippet showing implementation>
-- ...
-
-**Gaps / deviations**
-- `<plan commitment>` — <what's missing or differs> (`code_path:lines`)
-- ...
-</plan_conformance_template>
-
-### 3) Correctness — Findings (ranked)
-List every correctness issue in descending severity using the template in `<finding_template>`. Each entry must include severity with ID/title, the code evidence, the concrete impact, the smallest actionable fix, and your confidence level. For any **Blocker** or **Major**, add either a runnable test sketch or stepwise failure reasoning.
-
-<finding_template>
-- Title: `<Severity> — <short summary>`
-- Evidence: `file:lines` — <snippet or paraphrase>
-- Impact: <user/system consequence>
-- Fix: <minimal viable change>
-- Confidence: <High / Medium / Low>
-</finding_template>
-
-> **No-bluff rule:** For every **Blocker** or **Major**, include either (a) a runnable test sketch (pytest/service/API) or (b) step-by-step logic showing the failure (e.g., missing flush before S3 upload, `scalar_one_or_none()` returning `None`). Otherwise downgrade or move to *Questions*.
-
-Severity:
-- **Blocker** = violates product intent, corrupts or loses data, breaks migrations or DI wiring, untestable core flow → typically `NO-GO`.
-- **Major** = correctness risk, API/contract mismatch, ambiguous behavior affecting scope, migration/test data drift → often `GO-WITH-CONDITIONS`.
-- **Minor** = non-blocking clarity/ergonomics.
-
-### 4) Over-Engineering & Refactoring Opportunities
-Highlight hotspots with unnecessary abstraction, duplication, or unclear ownership, and describe the smallest refactor that restores clarity. Capture each observation with `<refactor_opportunity_template>`.
-
-<refactor_opportunity_template>
-- Hotspot: <module/function showing over-design>
-- Evidence: `file:lines` — <snippet>
-- Suggested refactor: <minimal change>
-- Payoff: <testability/maintenance benefit>
-</refactor_opportunity_template>
-
-### 5) Style & Consistency
-Call out substantive consistency issues that threaten maintainability (transactions, error handling, metrics usage) and summarize them with `<style_consistency_template>`.
-
-<style_consistency_template>
-- Pattern: <inconsistency observed>
-- Evidence: `file:lines` — <snippet>
-- Impact: <maintenance/testability consequence>
-- Recommendation: <concise alignment step>
-</style_consistency_template>
-
-### 6) Tests & Deterministic Coverage (new/changed behavior only)
-For each changed behavior, document the exercised scenarios, supporting fixtures/hooks, and any coverage gaps. Capture the details with `<test_coverage_template>`. Mark missing scenarios or hooks as **Major** and propose the minimum viable tests.
-
-<test_coverage_template>
-- Surface: <API/service/migration/etc.>
-- Scenarios:
-  - Given <context>, When <action>, Then <outcome> (`tests/path::test_name`)
-- Hooks: <fixtures/factories/injector wiring>
-- Gaps: <missing cases or instrumentation>
-- Evidence: <code_path:lines or test file references>
-</test_coverage_template>
-
-### 7) **Adversarial Sweep (must attempt ≥3 credible failures or justify none)**
-Attack likely backend fault lines:
-- Derived state ↔ persistence: filtered queries driving deletes, quantity recomputations, S3 cleanups.
-- Transactions/session usage: missing `flush()`, partial commits, lack of rollback on exception.
-- Dependency injection: providers not wired, services missing metrics/shutdown dependencies.
-- Migrations/test data: schema drift, missing Alembic revision, dataset not updated.
-- Observability: counters never incremented, timers using `time.time()`, missing shutdown hooks.
-
-Report adversarial findings using `<finding_template>`. If the sweep turns up no credible failures, document the attempted attacks and rationale with `<adversarial_proof_template>`.
-
-<adversarial_proof_template>
-- Checks attempted: <list of fault lines probed>
-- Evidence: <code_path:lines or test output references>
-- Why code held up: <reasoning that closes the risk>
-</adversarial_proof_template>
-
-### 8) Invariants Checklist (stacked entries)
-Document critical invariants the code must maintain, providing at least three entries or a justified “none; proof.” Fill out `<invariant_template>` for each invariant.
-
-<invariant_template>
-- Invariant: <statement the system must uphold>
-  - Where enforced: <module or test proving it (`file:lines`)>
-  - Failure mode: <how the invariant could break>
-  - Protection: <existing guard, transaction, or test>
-  - Evidence: <additional path:lines as needed>
-</invariant_template>
-
-> If an entry shows filtered/derived state driving a persistent write/cleanup without a guard, escalate to at least **Major**.
-
-### 9) Questions / Needs-Info
-List unresolved questions that block confidence in the change, explaining why each matters and what clarification is required. Record them with `<question_template>`.
-
-<question_template>
-- Question: <what you need to know>
-- Why it matters: <decision blocked or risk introduced>
-- Desired answer: <specific clarification or artifact>
-</question_template>
-
-### 10) Risks & Mitigations (top 3)
-Call out the top execution risks revealed by the review and the mitigation you expect before shipping. Summarize each using `<risk_template>`.
-
-<risk_template>
-- Risk: <concise statement tied to evidence>
-- Mitigation: <action or follow-up to reduce impact>
-- Evidence: <reference to finding/question `path:lines`>
-</risk_template>
-
-### 11) Confidence
-State your confidence level and rationale, using `<confidence_template>` to keep the statement concise.
-
-<confidence_template>Confidence: <High / Medium / Low> — <one-sentence rationale></confidence_template>
-
----
-
-## Method (how to think)
-1) **Assume wrong until proven**: stress transactions, DI wiring, migrations, and test data updates.  
-2) **Quote evidence**: every claim includes `file:lines` (and plan refs when applicable).  
-3) **Be diff-aware**: focus on changed code first, but validate touchpoints (models, schemas, services, API, tests, metrics).  
-4) **Prefer minimal fixes**: propose the smallest change that closes the risk (e.g., add `selectinload`, add negative test, wire provider).  
-5) **Don’t self-certify**: never claim “fixed”; suggest patches or tests.
-
----
-
-## Backend specifics to keep in mind
-- Layering: API endpoints stay thin, services own business logic, models stay declarative.
-- SQLAlchemy sessions: proper `flush`, transaction scope, rollback on error, avoid leaking sessions.
-- Migrations & seed data: every schema change needs Alembic revision and updated `app/data/test_data/` where relevant.
-- Metrics & shutdown: integrate with `MetricsService` and `ShutdownCoordinator` when background work/logging is added.
-- Storage integrations: S3 operations after DB flush, cleanup best-effort on delete paths.
-- Observability: typed exceptions, `handle_api_errors`, ruff/mypy compliance, deterministic tests.
-
----
-
-## Stop condition
-If **Blocker/Major** is empty and tests/coverage are adequate, recommend **GO**; otherwise **GO-WITH-CONDITIONS** or **NO-GO** with the minimal changes needed for **GO**.
-
-## Final check
-All XML template demarcation tags have been removed and all XML tags inside template output has been replaced with an actual value.
->>>>>>> 5592f818
+# Code Review — Backend Guidance for LLM (single-pass, adversarial)
+
+**Purpose.** Perform a one-shot, thorough backend code review that *proves* readiness (or surfaces real risks) without relying on multi-iteration follow-ups. Write the results to:
+`docs/features/<FEATURE>/code_review.md`.
+
+**Inputs**
+- The feature branch or repo snapshot under review.
+- The related plan (`plan.md`) at the same revision (if available).
+- The exact code changes (commit range or diff). Refuse to review if this information is missing.
+
+**Ignore (out of scope)**
+Minor cosmetic nits a competent developer would auto-fix: exact log wording, trivial import shuffles, minor formatting, variable naming bikeshedding.
+
+**LLM instructions**
+Output snippets are marked by XML brackets. The XML brackets are not to be included in the end result.
+
+Assuming the template <output_template>:
+
+```
+<output_template>
+The answer is <value>
+</output_template>
+```
+
+The final document will contain the following output only:
+
+```
+The answer is 42
+```
+
+---
+
+## What to produce (section layout for `code_review.md`)
+Use these headings. Inside each, free-form prose is fine, but **quote evidence** with `path:line-range` and a short snippet.
+
+### 1) Summary & Decision
+Capture overall readiness and the review verdict. Use `<review_summary_template>` to keep the summary tight and evidence-linked.
+
+<review_summary_template>
+**Readiness**
+<single paragraph on overall readiness>
+
+**Decision**
+`GO` | `GO-WITH-CONDITIONS` | `NO-GO` — <brief reason tied to evidence>
+</review_summary_template>
+
+### 2) Conformance to Plan (with evidence)
+Explain how the implementation maps to the approved plan, and flag any deviations or missing deliverables. Structure the comparison with `<plan_conformance_template>`.
+
+<plan_conformance_template>
+**Plan alignment**
+- `<plan section>` ↔ `code_path:lines` — <snippet showing implementation>
+- ...
+
+**Gaps / deviations**
+- `<plan commitment>` — <what's missing or differs> (`code_path:lines`)
+- ...
+</plan_conformance_template>
+
+### 3) Correctness — Findings (ranked)
+List every correctness issue in descending severity using the template in `<finding_template>`. Each entry must include severity with ID/title, the code evidence, the concrete impact, the smallest actionable fix, and your confidence level. For any **Blocker** or **Major**, add either a runnable test sketch or stepwise failure reasoning.
+
+<finding_template>
+- Title: `<Severity> — <short summary>`
+- Evidence: `file:lines` — <snippet or paraphrase>
+- Impact: <user/system consequence>
+- Fix: <minimal viable change>
+- Confidence: <High / Medium / Low>
+</finding_template>
+
+> **No-bluff rule:** For every **Blocker** or **Major**, include either (a) a runnable test sketch (pytest/service/API) or (b) step-by-step logic showing the failure (e.g., missing flush before S3 upload, `scalar_one_or_none()` returning `None`). Otherwise downgrade or move to *Questions*.
+
+Severity:
+- **Blocker** = violates product intent, corrupts or loses data, breaks migrations or DI wiring, untestable core flow → typically `NO-GO`.
+- **Major** = correctness risk, API/contract mismatch, ambiguous behavior affecting scope, migration/test data drift → often `GO-WITH-CONDITIONS`.
+- **Minor** = non-blocking clarity/ergonomics.
+
+### 4) Over-Engineering & Refactoring Opportunities
+Highlight hotspots with unnecessary abstraction, duplication, or unclear ownership, and describe the smallest refactor that restores clarity. Capture each observation with `<refactor_opportunity_template>`.
+
+<refactor_opportunity_template>
+- Hotspot: <module/function showing over-design>
+- Evidence: `file:lines` — <snippet>
+- Suggested refactor: <minimal change>
+- Payoff: <testability/maintenance benefit>
+</refactor_opportunity_template>
+
+### 5) Style & Consistency
+Call out substantive consistency issues that threaten maintainability (transactions, error handling, metrics usage) and summarize them with `<style_consistency_template>`.
+
+<style_consistency_template>
+- Pattern: <inconsistency observed>
+- Evidence: `file:lines` — <snippet>
+- Impact: <maintenance/testability consequence>
+- Recommendation: <concise alignment step>
+</style_consistency_template>
+
+### 6) Tests & Deterministic Coverage (new/changed behavior only)
+For each changed behavior, document the exercised scenarios, supporting fixtures/hooks, and any coverage gaps. Capture the details with `<test_coverage_template>`. Mark missing scenarios or hooks as **Major** and propose the minimum viable tests.
+
+<test_coverage_template>
+- Surface: <API/service/migration/etc.>
+- Scenarios:
+  - Given <context>, When <action>, Then <outcome> (`tests/path::test_name`)
+- Hooks: <fixtures/factories/injector wiring>
+- Gaps: <missing cases or instrumentation>
+- Evidence: <code_path:lines or test file references>
+</test_coverage_template>
+
+### 7) **Adversarial Sweep (must attempt ≥3 credible failures or justify none)**
+Attack likely backend fault lines:
+- Derived state ↔ persistence: filtered queries driving deletes, quantity recomputations, S3 cleanups.
+- Transactions/session usage: missing `flush()`, partial commits, lack of rollback on exception.
+- Dependency injection: providers not wired, services missing metrics/shutdown dependencies.
+- Migrations/test data: schema drift, missing Alembic revision, dataset not updated.
+- Observability: counters never incremented, timers using `time.time()`, missing shutdown hooks.
+
+Report adversarial findings using `<finding_template>`. If the sweep turns up no credible failures, document the attempted attacks and rationale with `<adversarial_proof_template>`.
+
+<adversarial_proof_template>
+- Checks attempted: <list of fault lines probed>
+- Evidence: <code_path:lines or test output references>
+- Why code held up: <reasoning that closes the risk>
+</adversarial_proof_template>
+
+### 8) Invariants Checklist (stacked entries)
+Document critical invariants the code must maintain, providing at least three entries or a justified “none; proof.” Fill out `<invariant_template>` for each invariant.
+
+<invariant_template>
+- Invariant: <statement the system must uphold>
+  - Where enforced: <module or test proving it (`file:lines`)>
+  - Failure mode: <how the invariant could break>
+  - Protection: <existing guard, transaction, or test>
+  - Evidence: <additional path:lines as needed>
+</invariant_template>
+
+> If an entry shows filtered/derived state driving a persistent write/cleanup without a guard, escalate to at least **Major**.
+
+### 9) Questions / Needs-Info
+List unresolved questions that block confidence in the change, explaining why each matters and what clarification is required. Record them with `<question_template>`.
+
+<question_template>
+- Question: <what you need to know>
+- Why it matters: <decision blocked or risk introduced>
+- Desired answer: <specific clarification or artifact>
+</question_template>
+
+### 10) Risks & Mitigations (top 3)
+Call out the top execution risks revealed by the review and the mitigation you expect before shipping. Summarize each using `<risk_template>`.
+
+<risk_template>
+- Risk: <concise statement tied to evidence>
+- Mitigation: <action or follow-up to reduce impact>
+- Evidence: <reference to finding/question `path:lines`>
+</risk_template>
+
+### 11) Confidence
+State your confidence level and rationale, using `<confidence_template>` to keep the statement concise.
+
+<confidence_template>Confidence: <High / Medium / Low> — <one-sentence rationale></confidence_template>
+
+---
+
+## Method (how to think)
+1) **Assume wrong until proven**: stress transactions, DI wiring, migrations, and test data updates.  
+2) **Quote evidence**: every claim includes `file:lines` (and plan refs when applicable).  
+3) **Be diff-aware**: focus on changed code first, but validate touchpoints (models, schemas, services, API, tests, metrics).  
+4) **Prefer minimal fixes**: propose the smallest change that closes the risk (e.g., add `selectinload`, add negative test, wire provider).  
+5) **Don’t self-certify**: never claim “fixed”; suggest patches or tests.
+
+---
+
+## Backend specifics to keep in mind
+- Layering: API endpoints stay thin, services own business logic, models stay declarative.
+- SQLAlchemy sessions: proper `flush`, transaction scope, rollback on error, avoid leaking sessions.
+- Migrations & seed data: every schema change needs Alembic revision and updated `app/data/test_data/` where relevant.
+- Metrics & shutdown: integrate with `MetricsService` and `ShutdownCoordinator` when background work/logging is added.
+- Storage integrations: S3 operations after DB flush, cleanup best-effort on delete paths.
+- Observability: typed exceptions, `handle_api_errors`, ruff/mypy compliance, deterministic tests.
+
+---
+
+## Stop condition
+If **Blocker/Major** is empty and tests/coverage are adequate, recommend **GO**; otherwise **GO-WITH-CONDITIONS** or **NO-GO** with the minimal changes needed for **GO**.
+
+## Final check
+All XML template demarcation tags have been removed and all XML tags inside template output has been replaced with an actual value.